--- conflicted
+++ resolved
@@ -364,11 +364,8 @@
 
 ## 🤝 Contributing
 
-<<<<<<< HEAD
-Contributions are welcome! Please read CONTRIBUTING.md before you start. By opening a pull request, first-time contributors will be asked to sign a CLA via the CLA Assistant bot. See CODE_OF_CONDUCT.md for community behavior expectations.
-=======
 We welcome contributions from developers, data scientists, security researchers, and DevOps engineers. Please read the full guidelines in [CONTRIBUTING.md](CONTRIBUTING.md) before opening an issue or pull request.
->>>>>>> 167db197
+
 
 ## 📞 Support
 
